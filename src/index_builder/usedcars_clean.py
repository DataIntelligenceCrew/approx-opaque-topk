--- conflicted
+++ resolved
@@ -1,7 +1,7 @@
 import argparse
 import re
 from pathlib import Path
-from typing import Dict, Iterable, List, Optional, Tuple, Union
+from typing import Dict, Iterable, List, Tuple
 
 import numpy as np
 import pandas as pd
@@ -15,15 +15,7 @@
 USEFUL_COLS: List[str] = BOOLEAN_COLS + NUMERIC_COLS + CATEGORICAL_COLS + SPECIAL_COLS
 
 
-<<<<<<< HEAD
-# =========================
-# Helpers
-# =========================
-
 def clean_numeric_scalar(value: object) -> Union[float, np.floating]:
-=======
-def clean_numeric_scalar(value: object) -> float | np.floating | np.nan:
->>>>>>> ef546317
     """
     Convert messy cell content to float.
     - '--' -> NaN
@@ -77,7 +69,7 @@
     - boolean (now 0/1 floats): mean (proportion True)
     - categorical: mode (fallback to None)
     """
-    stats: Dict[str, Dict[str, float | str]] = {}
+    stats: Dict[str, Dict[str, Union[float, str]]] = {}
 
     for col in NUMERIC_COLS:
         if col in df.columns:
@@ -95,15 +87,10 @@
     return stats
 
 
-<<<<<<< HEAD
 def impute_inplace(df: pd.DataFrame, stats: Dict[str, Dict[str, Union[float, str]]]) -> None:
-    """Impute numeric/boolean with mean; categorical with mode (in place)."""
-=======
-def impute_inplace(df: pd.DataFrame, stats: Dict[str, Dict[str, float | str]]) -> None:
     """
     Impute numeric/boolean with mean; categorical with mode; all in-place. 
     """
->>>>>>> ef546317
     for col in NUMERIC_COLS:
         if col in df.columns and "mean" in stats.get(col, {}):
             df[col] = df[col].fillna(stats[col]["mean"])
